--- conflicted
+++ resolved
@@ -387,11 +387,8 @@
 		string(config.NetworkPortal),
 		string(config.NetworkWakuStatus),
 		string(config.NetworkWakuTWN),
-<<<<<<< HEAD
-		string(config.NetworkAztecTestnet):
-=======
+		string(config.NetworkAztecTestnet),
 		string(config.NetworkGnosis):
->>>>>>> 95b76490
 		// use a different driver etc. for the Ethereum consensus layer + Holeksy Testnet + Waku networks
 
 		bpEnodes, err := cfg.BootstrapEnodesV5()
