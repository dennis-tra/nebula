--- conflicted
+++ resolved
@@ -50,11 +50,7 @@
         uses: extractions/setup-just@v3
 
       - name: Running tests
-<<<<<<< HEAD
-        run: make
-=======
         run: just test-plain
->>>>>>> 95b76490
 
   push_to_dockerhub:
     name: Push Docker image to Docker Hub
@@ -90,9 +86,6 @@
           context: .
           push: true
           tags: ${{ steps.meta.outputs.tags }}
-<<<<<<< HEAD
-          labels: ${{ steps.meta.outputs.labels }}
-=======
           labels: ${{ steps.meta.outputs.labels }}
 
   push_to_ecr:
@@ -114,9 +107,6 @@
         id: login-ecr
         uses: aws-actions/amazon-ecr-login@v2
 
-      - name: Setting up just
-        uses: extractions/setup-just@v3
-
       - name: Build, tag, and push docker image to Amazon ECR
         env:
           REGISTRY: ${{ steps.login-ecr.outputs.registry }}
@@ -126,12 +116,5 @@
           SHA_SHORT=${SHA_SHORT::7}
           IMAGE_TAG="nebula-sha${SHA_SHORT}"
           
-          docker build \
-            --build-arg VERSION=$(cat version) \
-            --build-arg COMMIT=$SHA_SHORT \
-            --build-arg BUILT_BY=ghaction \
-            --build-arg DATE=$(date -u +"%Y-%m-%dT%H:%M:%SZ") \
-            -t $REGISTRY/$REPOSITORY:$IMAGE_TAG \
-            .
-          docker push $REGISTRY/$REPOSITORY:$IMAGE_TAG
->>>>>>> 95b76490
+          docker build -t $REGISTRY/$REPOSITORY:$IMAGE_TAG .
+          docker push $REGISTRY/$REPOSITORY:$IMAGE_TAG